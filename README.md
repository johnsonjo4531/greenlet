--- conflicted
+++ resolved
@@ -48,11 +48,12 @@
 
 [🔄 **Run this example on JSFiddle**](https://jsfiddle.net/developit/mf9fbma5/)
 
-<<<<<<< HEAD
+
 ## Transferable ready
 
 Greenlet will even accept and optimize [transferables](https://developer.mozilla.org/en-US/docs/Web/API/Transferable) as arguments to and from a greenlet worker function.
-=======
+
+
 ## Browser support
 
 Thankfully, Web Workers have been around for a while and [are broadly supported](https://caniuse.com/#feat=webworkers) by Chrome, Firefox, Safari, Edge, and Internet Explorer 10+.
@@ -67,8 +68,6 @@
 }
 ```
 
->>>>>>> f714faf9
-
 ## License & Credits
 
 > In addition to the contributors, credit goes to [@sgb-io](https://github.com/sgb-io) for his annotated exploration of Greenlet's source. This prompted a refactor that clarified the code and allowed for further size optimizations.
